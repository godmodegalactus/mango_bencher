use {
    log::{error, info},
    serde_json,
    solana_bench_mango::{
        cli,
        confirmation_strategies::confirmations_by_blocks,
        helpers::{
            get_latest_blockhash, get_mango_market_perps_cache, start_blockhash_polling_service,
            write_block_data_into_csv, write_transaction_data_into_csv,
        },
        keeper::start_keepers,
        mango::{AccountKeys, MangoConfig},
        market_markers::start_market_making_threads,
        states::{BlockData, PerpMarketCache, TransactionConfirmRecord, TransactionSendRecord},
    },
<<<<<<< HEAD
    mango::{AccountKeys, MangoConfig},
    market_markers::start_market_making_threads,
    rotating_queue::RotatingQueue,
    states::{BlockData, PerpMarketCache, TransactionConfirmRecord, TransactionSendRecord}, crank, account_write_filter,
};
use solana_client::{
    rpc_client::RpcClient, tpu_client::TpuClient, connection_cache::ConnectionCache,
};
use solana_quic_client::{QuicPool, QuicConnectionManager, QuicConfig};
use solana_sdk::commitment_config::CommitmentConfig;

use std::{
    fs,
    sync::{
        atomic::{AtomicBool, AtomicU64, Ordering},
        Arc, RwLock,
=======
    solana_metrics::{datapoint_info},
    solana_client::{
        connection_cache::ConnectionCache, rpc_client::RpcClient, tpu_client::TpuClient,
    },
    solana_program::pubkey::Pubkey,
    solana_sdk::commitment_config::CommitmentConfig,
    std::{
        thread::sleep,
        time::Duration,
        fs,
        net::{IpAddr, Ipv4Addr},
        str::FromStr,
        sync::{
            atomic::{AtomicBool, AtomicU64, Ordering},
            Arc, RwLock,
        },
        thread::{Builder, JoinHandle},
>>>>>>> 61659842
    },
};

<<<<<<< HEAD
#[tokio::main]
async fn main() {
=======
#[derive(Default)]
struct MangoBencherStats {
    recv_limit: usize,
    num_confirmed_txs: usize,
    num_error_txs: usize,
    num_timeout_txs: usize,
}

impl MangoBencherStats {
    fn report(&self, name: &'static str) {
        datapoint_info!(
            name,
            ("recv_limit", self.recv_limit, i64),
            ("num_confirmed_txs", self.num_confirmed_txs, i64),
            ("num_error_txs", self.num_error_txs, i64),
            ("num_timeout_txs", self.num_timeout_txs, i64),
            ("percent_confirmed_txs", (self.num_confirmed_txs * 100)/self.recv_limit, i64),
            ("percent_error_txs", (self.num_error_txs * 100)/self.recv_limit, i64),
            ("percent_timeout_txs", (self.num_timeout_txs * 100)/self.recv_limit, i64),
        );
    }
}

fn main() {
>>>>>>> 61659842
    solana_logger::setup_with_default("solana=info");
    solana_metrics::set_panic_hook("bench-mango", /*version:*/ None);

    let matches = cli::build_args(solana_version::version!()).get_matches();
    let cli_config = cli::extract_args(&matches);

    let cli::Config {
        json_rpc_url,
        websocket_url,
        id,
        account_keys,
        mango_keys,
        duration,
        quotes_per_second,
        transaction_save_file,
        block_data_save_file,
        mango_cluster,
        txs_batch_size,
        priority_fees_proba,
        keeper_authority,
        number_of_markers_per_mm,
        ..
    } = &cli_config;
    let number_of_markers_per_mm = *number_of_markers_per_mm;

    let transaction_save_file = transaction_save_file.clone();
    let block_data_save_file = block_data_save_file.clone();

    info!(
        "Connecting to the cluster {}, {}",
        json_rpc_url, websocket_url
    );

    let account_keys_json = fs::read_to_string(account_keys).expect("unable to read accounts file");
    let account_keys_parsed: Vec<AccountKeys> =
        serde_json::from_str(&account_keys_json).expect("accounts JSON was not well-formatted");

    let mango_keys_json = fs::read_to_string(mango_keys).expect("unable to read mango keys file");
    let mango_keys_parsed: MangoConfig =
        serde_json::from_str(&mango_keys_json).expect("mango JSON was not well-formatted");

    let mango_group_id = mango_cluster;
    let mango_group_config = mango_keys_parsed
        .groups
        .iter()
        .find(|g| g.name == *mango_group_id)
        .unwrap();

    let rpc_client = Arc::new(RpcClient::new_with_commitment(
        json_rpc_url.to_string(),
        CommitmentConfig::confirmed(),
    ));

    let connection_cache = ConnectionCache::new_with_client_options(
        4,
        None,
        Some((id, IpAddr::V4(Ipv4Addr::new(0, 0, 0, 0)))),
        None,
    );
    let quic_connection_cache = if let ConnectionCache::Quic(connection_cache) = connection_cache {
        Some(connection_cache)
    } else {
        None
    };

    let tpu_client = Arc::new(
        TpuClient::new_with_connection_cache(
            rpc_client.clone(),
            &websocket_url,
            solana_client::tpu_client::TpuClientConfig::default(),
            quic_connection_cache.unwrap(),
        )
        .unwrap(),
    );

    info!(
        "accounts:{:?} markets:{:?} quotes_per_second:{:?} expected_tps:{:?} duration:{:?}",
        account_keys_parsed.len(),
        mango_group_config.perp_markets.len(),
        quotes_per_second,
        account_keys_parsed.len()
            * mango_group_config.perp_markets.len()
            * quotes_per_second.clone() as usize,
        duration
    );

    // continuosly fetch blockhash
    let rpc_client = Arc::new(RpcClient::new_with_commitment(
        json_rpc_url.to_string(),
        CommitmentConfig::confirmed(),
    ));
    let exit_signal = Arc::new(AtomicBool::new(false));
    let blockhash = Arc::new(RwLock::new(get_latest_blockhash(&rpc_client.clone())));
    let current_slot = Arc::new(AtomicU64::new(0));
    let blockhash_thread = start_blockhash_polling_service(
        exit_signal.clone(),
        blockhash.clone(),
        current_slot.clone(),
        rpc_client.clone(),
    );

    let perp_market_caches: Vec<PerpMarketCache> =
        get_mango_market_perps_cache(rpc_client.clone(), mango_group_config);

    let quote_root_bank =
        Pubkey::from_str(mango_group_config.tokens.last().unwrap().root_key.as_str()).unwrap();
    let quote_node_banks = mango_group_config
        .tokens
        .last()
        .unwrap()
        .node_keys
        .iter()
        .map(|x| Pubkey::from_str(x.as_str()).unwrap())
        .collect();
    // start keeper if keeper authority is present
    let keepers_jl = if let Some(keeper_authority) = keeper_authority {
        let jl = start_keepers(
            exit_signal.clone(),
            tpu_client.clone(),
            perp_market_caches.clone(),
            blockhash.clone(),
            keeper_authority,
            quote_root_bank,
            quote_node_banks,
        );
        Some(jl)
    } else {
        None
    };

    let (tx_record_sx, tx_record_rx) = crossbeam_channel::unbounded();
    let from_slot = current_slot.load(Ordering::Relaxed);

    crank::start(
        tx_record_sx.clone(),
        exit_signal.clone(),
        blockhash.clone(),
        current_slot.clone(),
        tpu_client_pool.clone(),
        mango_group_config,
        id
    );

    let mm_threads: Vec<JoinHandle<()>> = start_market_making_threads(
        account_keys_parsed.clone(),
        perp_market_caches.clone(),
        tx_record_sx.clone(),
        exit_signal.clone(),
        blockhash.clone(),
        current_slot.clone(),
        tpu_client.clone(),
        &duration,
        *quotes_per_second,
        *txs_batch_size,
        *priority_fees_proba,
        number_of_markers_per_mm,
    );



    let duration = duration.clone();
    let quotes_per_second = quotes_per_second.clone();
    let account_keys_parsed = account_keys_parsed.clone();
    let tx_confirm_records: Arc<RwLock<Vec<TransactionConfirmRecord>>> =
        Arc::new(RwLock::new(Vec::new()));
    let tx_timeout_records: Arc<RwLock<Vec<TransactionSendRecord>>> =
        Arc::new(RwLock::new(Vec::new()));

    let tx_block_data = Arc::new(RwLock::new(Vec::<BlockData>::new()));

    let confirmation_thread = Builder::new()
        .name("solana-client-sender".to_string())
        .spawn(move || {
            let mut stats = MangoBencherStats::default();

            stats.recv_limit = account_keys_parsed.len()
                * number_of_markers_per_mm as usize
                * duration.as_secs() as usize
                * quotes_per_second as usize;

            //confirmation_by_querying_rpc(recv_limit, rpc_client.clone(), &tx_record_rx, tx_confirm_records.clone(), tx_timeout_records.clone());
            confirmations_by_blocks(
                rpc_client.clone(),
                stats.recv_limit,
                tx_record_rx,
                tx_confirm_records.clone(),
                tx_timeout_records.clone(),
                tx_block_data.clone(),
                from_slot,
            );

            let confirmed: Vec<TransactionConfirmRecord> = {
                let lock = tx_confirm_records.write().unwrap();
                (*lock).clone()
            };
            stats.num_confirmed_txs = confirmed.len();

            info!(
                "confirmed {} signatures of {} rate {}%",
                stats.num_confirmed_txs,
                stats.recv_limit,
                (stats.num_confirmed_txs * 100) / stats.recv_limit
            );
            stats.num_error_txs = confirmed.iter().filter(|tx| !tx.error.is_empty()).count();
            info!(
                "errors counted {} rate {}%",
                stats.num_error_txs,
                (stats.num_error_txs as usize * 100) / stats.recv_limit
            );
            let timeouts: Vec<TransactionSendRecord> = {
                let timeouts = tx_timeout_records.clone();
                let lock = timeouts.write().unwrap();
                (*lock).clone()
            };
            stats.num_timeout_txs = timeouts.len();
            info!(
                "timeouts counted {} rate {}%",
                stats.num_timeout_txs,
                (stats.num_timeout_txs * 100) / stats.recv_limit
            );
            stats.report("mango-bencher");
            // metrics are submitted every 10s,
            // it is necessary only because we do it once before the end of the execution
            sleep(Duration::from_secs(10));

            // let mut confirmation_times = confirmed
            //     .iter()
            //     .map(|r| {
            //         r.confirmed_at
            //             .signed_duration_since(r.sent_at)
            //             .num_milliseconds()
            //     })
            //     .collect::<Vec<_>>();
            // confirmation_times.sort();
            // info!(
            //     "confirmation times min={} max={} median={}",
            //     confirmation_times.first().unwrap(),
            //     confirmation_times.last().unwrap(),
            //     confirmation_times[confirmation_times.len() / 2]
            // );

            write_transaction_data_into_csv(
                transaction_save_file,
                tx_confirm_records,
                tx_timeout_records,
            );

            write_block_data_into_csv(block_data_save_file, tx_block_data);
        })
        .unwrap();

    for t in mm_threads {
        if let Err(err) = t.join() {
            error!("mm join failed with: {:?}", err);
        }
    }

    info!("joined all mm_threads");

    if let Err(err) = confirmation_thread.join() {
        error!("confirmation join fialed with: {:?}", err);
    }

    info!("joined confirmation thread");

    exit_signal.store(true, Ordering::Relaxed);

    if let Err(err) = blockhash_thread.join() {
        error!("blockhash join failed with: {:?}", err);
    }

    if let Some(keepers_jl) = keepers_jl {
        if let Err(err) = keepers_jl.join() {
            error!("keeper join failed with: {:?}", err);
        }
    }
}<|MERGE_RESOLUTION|>--- conflicted
+++ resolved
@@ -4,6 +4,7 @@
     solana_bench_mango::{
         cli,
         confirmation_strategies::confirmations_by_blocks,
+        crank,
         helpers::{
             get_latest_blockhash, get_mango_market_perps_cache, start_blockhash_polling_service,
             write_block_data_into_csv, write_transaction_data_into_csv,
@@ -13,24 +14,6 @@
         market_markers::start_market_making_threads,
         states::{BlockData, PerpMarketCache, TransactionConfirmRecord, TransactionSendRecord},
     },
-<<<<<<< HEAD
-    mango::{AccountKeys, MangoConfig},
-    market_markers::start_market_making_threads,
-    rotating_queue::RotatingQueue,
-    states::{BlockData, PerpMarketCache, TransactionConfirmRecord, TransactionSendRecord}, crank, account_write_filter,
-};
-use solana_client::{
-    rpc_client::RpcClient, tpu_client::TpuClient, connection_cache::ConnectionCache,
-};
-use solana_quic_client::{QuicPool, QuicConnectionManager, QuicConfig};
-use solana_sdk::commitment_config::CommitmentConfig;
-
-use std::{
-    fs,
-    sync::{
-        atomic::{AtomicBool, AtomicU64, Ordering},
-        Arc, RwLock,
-=======
     solana_metrics::{datapoint_info},
     solana_client::{
         connection_cache::ConnectionCache, rpc_client::RpcClient, tpu_client::TpuClient,
@@ -48,14 +31,9 @@
             Arc, RwLock,
         },
         thread::{Builder, JoinHandle},
->>>>>>> 61659842
-    },
+    }
 };
 
-<<<<<<< HEAD
-#[tokio::main]
-async fn main() {
-=======
 #[derive(Default)]
 struct MangoBencherStats {
     recv_limit: usize,
@@ -79,8 +57,8 @@
     }
 }
 
-fn main() {
->>>>>>> 61659842
+#[tokio::main]
+async fn main() {
     solana_logger::setup_with_default("solana=info");
     solana_metrics::set_panic_hook("bench-mango", /*version:*/ None);
 
@@ -219,7 +197,7 @@
         exit_signal.clone(),
         blockhash.clone(),
         current_slot.clone(),
-        tpu_client_pool.clone(),
+        tpu_client.clone(),
         mango_group_config,
         id
     );
